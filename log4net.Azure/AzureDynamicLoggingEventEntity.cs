--- conflicted
+++ resolved
@@ -12,12 +12,8 @@
             this["Identity"] = e.Identity;
             this["Level"] = e.Level.ToString();
             this["LoggerName"] = e.LoggerName;
-<<<<<<< HEAD
             this["Message"] = e.RenderedMessage + Environment.NewLine + e.GetExceptionString();
-=======
             this["EventTimeStamp"] = e.TimeStamp;
-            this["Message"] = e.RenderedMessage;
->>>>>>> 82a1e4d9
             this["ThreadName"] = e.ThreadName;
             this["UserName"] = e.UserName;
             this["Location"] = e.LocationInformation.FullInfo;
